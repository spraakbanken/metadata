--- conflicted
+++ resolved
@@ -23,33 +23,22 @@
 - url: https://svn.spraakbanken.gu.se/sb-arkiv/pub/frekvens/stats_SWELLV1-ORIGINAL.txt
   type: token frequencies
   format: CSV
-  info: 'size: tokens: 147842; sentences: 7807'
-  licence: CC BY 4.0
-  restriction: attribution
+  description: 'size: tokens: 147842; sentences: 7807'
+  license: CC BY 4.0
 - url: https://svn.spraakbanken.gu.se/sb-arkiv/pub/frekvens/stats_SWELLV1-TARGET.txt
   type: token frequencies
   format: CSV
-  info: 'size: tokens: 151851; sentences: 8137'
-  licence: CC BY 4.0
-  restriction: attribution
+  description: 'size: tokens: 151851; sentences: 8137'
+  license: CC BY 4.0
 interface:
-<<<<<<< HEAD
-  - url: https://sunet.artologik.net/gu/swell
-    description: Application form
-    license: CLARIN-ID, -PRIV, -NORED, -BY (https://www.kielipankki.fi/support/clarin-eula/#res)
-=======
-- access: Application form (https://sunet.artologik.net/gu/swell)
-  licence: CLARIN-ID, -PRIV, -NORED, -BY (https://www.kielipankki.fi/support/clarin-eula/#res)
-  restriction: ''
-- access: https://spraakbanken.gu.se/korp/?mode=default#?corpus=swellv1-original
-  info: 'Application for access (https://sunet.artologik.net/gu/swell)'
+- url: Application form (https://sunet.artologik.net/gu/swell)
   license: CLARIN-ID, -PRIV, -NORED, -BY (https://www.kielipankki.fi/support/clarin-eula/#res)
-  restriction: attribution, personal access, no redistribution
-- access: https://spraakbanken.gu.se/korp/?mode=default#?corpus=swellv1-target
-  info: 'Application for access (https://sunet.artologik.net/gu/swell)'
+- url: https://spraakbanken.gu.se/korp/?mode=default#?corpus=swellv1-original
+  description: 'Application for access (https://sunet.artologik.net/gu/swell)'
   license: CLARIN-ID, -PRIV, -NORED, -BY (https://www.kielipankki.fi/support/clarin-eula/#res)
-  restriction: attribution, personal access, no redistribution
->>>>>>> c1be24cf
+- url: https://spraakbanken.gu.se/korp/?mode=default#?corpus=swellv1-target
+  description: 'Application for access (https://sunet.artologik.net/gu/swell)'
+  license: CLARIN-ID, -PRIV, -NORED, -BY (https://www.kielipankki.fi/support/clarin-eula/#res)
 contact_info:
   name: Elena Volodina
   email: swell@svenska.gu.se
@@ -93,7 +82,8 @@
     tagging, lemmatization, dependency annotation) with Sparv. Personal learner metadata
     is also available.
 keywords:
-  - L2
+  - L2 Swedish
+  - second language
   - language learning
   - essays
 caveats:
