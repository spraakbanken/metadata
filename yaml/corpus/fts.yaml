name:
  swe: FTS - Färöisk textsamling
  eng: FTS - Faroese text collection
short_description:
  swe: Färöisk TextSamling, i samarbete med Färöarnas universitet, Fróðskaparsetur
    Føroya, http://www.setur.fo/
  eng: Faroese text collection, in cooperation with University of Faroe Islands, Fróðskaparsetur
    Føroya, http://www.setur.fo/
type: corpus
trainingdata: false
unlisted: false
successors: []
language_codes:
  - fao
size:
  tokens: 1142289
in_collections: []
downloads:
  - url: https://spraakbanken.gu.se/lb/resurser/meningsmangder/fts.xml.bz2
    type: corpus
    format: XML
<<<<<<< HEAD
    description: this file contains a scrambled version of the corpus
    license: CC BY 4.0
interfaces:
  - url: https://spraakbanken.gu.se/FTS/search.phtml
    license: other
  - url: https://spraakbanken.gu.se/korp/?mode=faroe#?corpus=fts
    license: CC BY 4.0
=======
    info: this file contains a scrambled version of the corpus
    licence: CC BY 4.0
    restriction: attribution
interface:
  - access: https://spraakbanken.gu.se/korp/?mode=faroe#?corpus=fts
    licence: CC BY 4.0
    restriction: attribution
>>>>>>> 7ff0cec4
creators:
  - Hansen, Kirsti
contact_info:
  name: Markus Forsberg
  email: sb-info@svenska.gu.se
  affiliation:
    organization: Språkbanken
    email: sb-info@svenska.gu.se
annotation:
  swe: ''
  eng: ''
keywords: []
caveats:
  swe: ''
  eng: ''
other_references: []
intended_uses:
  swe: ''
  eng: ''
updated: 2015-05-27
doi: 10.23695/r8td-xw20<|MERGE_RESOLUTION|>--- conflicted
+++ resolved
@@ -19,23 +19,11 @@
   - url: https://spraakbanken.gu.se/lb/resurser/meningsmangder/fts.xml.bz2
     type: corpus
     format: XML
-<<<<<<< HEAD
     description: this file contains a scrambled version of the corpus
     license: CC BY 4.0
 interfaces:
-  - url: https://spraakbanken.gu.se/FTS/search.phtml
-    license: other
   - url: https://spraakbanken.gu.se/korp/?mode=faroe#?corpus=fts
     license: CC BY 4.0
-=======
-    info: this file contains a scrambled version of the corpus
-    licence: CC BY 4.0
-    restriction: attribution
-interface:
-  - access: https://spraakbanken.gu.se/korp/?mode=faroe#?corpus=fts
-    licence: CC BY 4.0
-    restriction: attribution
->>>>>>> 7ff0cec4
 creators:
   - Hansen, Kirsti
 contact_info:
